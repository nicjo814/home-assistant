--- conflicted
+++ resolved
@@ -18,17 +18,6 @@
     STATE_PLAYING, STATE_PAUSED, STATE_IDLE, STATE_OFF,
     STATE_UNKNOWN)
 
-<<<<<<< HEAD
-from homeassistant.const import ATTR_ENTITY_PICTURE
-
-# ATTR_MEDIA_ALBUM, ATTR_MEDIA_IMAGE_URL,
-# ATTR_MEDIA_ARTIST,
-from homeassistant.components.media_player import (
-    MediaPlayerDevice, STATE_NO_APP, ATTR_MEDIA_STATE, ATTR_MEDIA_TITLE,
-    ATTR_MEDIA_CONTENT_ID, ATTR_MEDIA_DURATION, ATTR_MEDIA_VOLUME,
-    MEDIA_STATE_PLAYING, MEDIA_STATE_PAUSED, MEDIA_STATE_STOPPED,
-    MEDIA_STATE_UNKNOWN)
-=======
 from homeassistant.components.media_player import (
     MediaPlayerDevice,
     SUPPORT_PAUSE, SUPPORT_VOLUME_SET, SUPPORT_VOLUME_MUTE,
@@ -40,7 +29,6 @@
 SUPPORT_CAST = SUPPORT_PAUSE | SUPPORT_VOLUME_SET | SUPPORT_VOLUME_MUTE | \
     SUPPORT_TURN_ON | SUPPORT_TURN_OFF | SUPPORT_PREVIOUS_TRACK | \
     SUPPORT_NEXT_TRACK | SUPPORT_YOUTUBE
->>>>>>> 58f4ab4e
 
 
 # pylint: disable=unused-argument
@@ -130,17 +118,9 @@
         return self.cast_status.volume_muted if self.cast_status else None
 
     @property
-<<<<<<< HEAD
-    def state_attributes(self):
-        """ Returns the state attributes. """
-        cast_status = self.cast.status
-        media_controller = self.cast.media_controller
-        media_status = media_controller.status
-=======
     def media_content_id(self):
         """ Content ID of current playing media. """
         return self.media_status.content_id if self.media_status else None
->>>>>>> 58f4ab4e
 
     @property
     def media_content_type(self):
@@ -160,19 +140,6 @@
         """ Duration of current playing media in seconds. """
         return self.media_status.duration if self.media_status else None
 
-<<<<<<< HEAD
-        if media_status.content_id:
-            state_attr[ATTR_MEDIA_CONTENT_ID] = media_status.content_id
-
-        if media_status.duration:
-            state_attr[ATTR_MEDIA_DURATION] = media_status.duration
-
-        if media_controller.title:
-            state_attr[ATTR_MEDIA_TITLE] = media_controller.title
-
-        if media_controller.thumbnail:
-            state_attr[ATTR_ENTITY_PICTURE] = media_controller.thumbnail
-=======
     @property
     def media_image_url(self):
         """ Image url of current playing media. """
@@ -180,7 +147,6 @@
             return None
 
         images = self.media_status.images
->>>>>>> 58f4ab4e
 
         return images[0].url if images else None
 
