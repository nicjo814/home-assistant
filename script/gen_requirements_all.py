--- conflicted
+++ resolved
@@ -126,12 +126,9 @@
     'vultr',
     'YesssSMS',
     'ruamel.yaml',
-<<<<<<< HEAD
     'eyeD3',
-=======
     'zigpy-homeassistant',
     'bellows-homeassistant',
->>>>>>> 0ccbf61a
 )
 
 IGNORE_PACKAGES = (
